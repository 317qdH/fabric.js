--- conflicted
+++ resolved
@@ -7151,51 +7151,12 @@
    * @param {Function} callback
    */
   _enlivenObjects: function (objects, callback) {
-<<<<<<< HEAD
     var _this = this;
     fabric.util.enlivenObjects(objects, function(enlivenedObjects) {
       enlivenedObjects.forEach(function(obj, index) {
         _this.insertAt(obj, index, true);
       });
     });
-=======
-    var numLoadedImages = 0,
-        // get length of all images
-        numTotalImages = objects.filter(function (o) {
-          return o.type === 'image';
-        }).length;
-
-    var _this = this;
-
-    objects.forEach(function (o, index) {
-      if (!o.type) {
-        return;
-      }
-      switch (o.type) {
-        case 'image':
-        case 'font':
-          fabric[fabric.util.string.capitalize(o.type)].fromObject(o, function (o) {
-            _this.insertAt(o, index, true);
-            if (++numLoadedImages === numTotalImages) {
-              if (callback) {
-                callback();
-              }
-            }
-          });
-          break;
-        default:
-          var klass = fabric[fabric.util.string.camelize(fabric.util.string.capitalize(o.type))];
-          if (klass && klass.fromObject) {
-            _this.insertAt(klass.fromObject(o), index, true);
-          }
-          break;
-      }
-    });
-
-    if (numTotalImages === 0 && callback) {
-      callback();
-    }
->>>>>>> d6f7c9ef
   },
 
   /**
@@ -11675,15 +11636,8 @@
   fabric.Image.async = true;
 
 })(typeof exports != 'undefined' ? exports : this);
-<<<<<<< HEAD
-/**
- * @namespace
- */
-fabric.Image.filters = { };
-=======
 
 fabric.util.object.extend(fabric.Object.prototype, {
->>>>>>> d6f7c9ef
 
   /**
    * @method _getAngleValueForStraighten

--- conflicted
+++ resolved
@@ -122,17 +122,9 @@
       if (!this.visible) return;
 
       ctx.save();
-<<<<<<< HEAD
-      var m = this.transformMatrix;
-      var v;
-      v = this.canvas.viewportTransform;
-      
-      var isInPathGroup = this.group && this.group.type === 'path-group';
-=======
-
       var m = this.transformMatrix,
+          v = this.getViewportTransform(),
           isInPathGroup = this.group && this.group.type === 'path-group';
->>>>>>> 53bf9d32
 
       ctx.transform(v[0], v[1], v[2], v[3], v[4], v[5]);
 

--- conflicted
+++ resolved
@@ -133,9 +133,9 @@
             object._set(key, value);
           });
         }
-        // if (key === 'layout' && prev !== value) {
-        //   this._applyLayoutStrategy({ type: 'layout_change', layout: value, prevLayout: prev });
-        // }
+        if (key === 'layout' && prev !== value) {
+          this._applyLayoutStrategy({ type: 'layout_change', layout: value, prevLayout: prev });
+        }
         if (key === 'subTargetCheck') {
           this.forEachObject(this._watchObject.bind(this, value));
         }
@@ -152,24 +152,12 @@
       },
 
       /**
-       * Add objects that exist in instance's coordinate plane
-       * @param {...fabric.Object} objects
-       */
-      addRelativeToGroup: function () {
-        fabric.Collection.add.call(this, arguments, this._onRelativeObjectAdded);
-        this._onAfterObjectsChange('added', Array.from(arguments));
-      },
-
-      /**
        * Inserts an object into collection at specified index
        * @param {fabric.Object} objects Object to insert
        * @param {Number} index Index to insert object at
-       * @param {Boolean} nonSplicing When `true`, no splicing (shifting) of objects occurs
-       * @param {boolean} [relativeToGroup] true if object is in group's coordinate plane
-       */
-      insertAt: function (objects, index, nonSplicing, relativeToGroup) {
-        fabric.Collection.insertAt.call(this, objects, index, nonSplicing,
-          relativeToGroup ? this._onRelativeObjectAdded : this._onObjectAdded);
+       */
+      insertAt: function (objects, index) {
+        fabric.Collection.insertAt.call(this, objects, index,  this._onObjectAdded);
         this._onAfterObjectsChange('added', Array.isArray(objects) ? objects : [objects]);
       },
 
@@ -405,12 +393,7 @@
        * @param {CanvasRenderingContext2D} ctx Context to render on
        * @param {boolean} [forClipping]
        */
-<<<<<<< HEAD
-      // TODO decide here. Could it be an override and that's it?
-      _render: function (ctx) {
-=======
       _render: function (ctx, forClipping) {
->>>>>>> d200d46a
         //  render fill/stroke courtesy of rect
         !forClipping && (this.hasFill() || this.hasStroke()) && fabric.Rect.prototype._render.call(this, ctx);
         this._renderObjects(ctx, forClipping);
@@ -425,13 +408,7 @@
        * @param {boolean} [renderAllObjects] override default behavior to render all objects, included selected objects
        * @todo support perPixelTargetFind
        */
-<<<<<<< HEAD
-      // ANDREA Do not mix canvas and group rendering.
-      // is OK to break object stacking
-      _renderObjects: function (ctx) {
-=======
       _renderObjects: function (ctx, renderAllObjects) {
->>>>>>> d200d46a
         var localActiveObjects = this._activeObjects,
             activeObjectsSize = this.canvas.getActiveObjects ? this.canvas.getActiveObjects().length : 0,
             preserveObjectStacking = this.canvas.preserveObjectStacking;
@@ -441,18 +418,6 @@
             object.render(ctx);
           }
         }, this);
-      },
-
-      /**
-       * @public
-       * @param {Partial<LayoutResult> & { layout?: string }} [context] pass values to use for layout calculations
-       */
-      triggerLayout: function (context) {
-        if (context && context.layout) {
-          context.prevLayout = this.layout;
-          this.layout = context.layout;
-        }
-        this._applyLayoutStrategy({ type: 'imperative', context: context });
       },
 
       /**

--- conflicted
+++ resolved
@@ -28,7 +28,6 @@
     type:                       'object',
 
     /**
-<<<<<<< HEAD
      * Horizontal origin of transformation of an object (one of "left", "right", "center")
      * @property
      * @type String
@@ -44,42 +43,27 @@
 
     /**
      * Top position of an object
-=======
-     * Object top offset
->>>>>>> 8c144783
      * @property
      * @type Number
      */
     top:                      0,
 
     /**
-<<<<<<< HEAD
      * Left position of an object
-=======
-     * Object left offset
->>>>>>> 8c144783
      * @property
      * @type Number
      */
     left:                     0,
 
     /**
-<<<<<<< HEAD
-     * Width of an object
-=======
      * Object width
->>>>>>> 8c144783
      * @property
      * @type Number
      */
     width:                    0,
 
     /**
-<<<<<<< HEAD
-     * Height of an object
-=======
      * Object height
->>>>>>> 8c144783
      * @property
      * @type Number
      */
@@ -121,11 +105,7 @@
     opacity:                  1,
 
     /**
-<<<<<<< HEAD
      * Angle of rotation of an object (in degrees)
-=======
-     * Angle of rotation of an object
->>>>>>> 8c144783
      * @property
      * @type Number
      */
@@ -209,11 +189,7 @@
     strokeDashArray:          null,
 
     /**
-<<<<<<< HEAD
      * Border opacity when object is active and moving
-=======
-     * Opacity of a border when moving an object
->>>>>>> 8c144783
      * @property
      * @type Number
      */
@@ -283,11 +259,7 @@
     perPixelTargetFind:       false,
 
     /**
-<<<<<<< HEAD
      * When `false`, default object's values are not included in its serialization
-=======
-     * When false, default values are not included in serialization result
->>>>>>> 8c144783
      * @property
      * @type Boolean
      */
@@ -1991,20 +1963,7 @@
      * @constant
      * @type Number
      */
-<<<<<<< HEAD
     NUM_FRACTION_DIGITS:        2
-=======
-    NUM_FRACTION_DIGITS:        2,
-
-    /**
-     * Minimum allowed scale value of an object
-     * @static
-     * @constant
-     * @type Number
-     */
-    MIN_SCALE_LIMIT:            0.1
-
->>>>>>> 8c144783
   });
 
 })(typeof exports !== 'undefined' ? exports : this);
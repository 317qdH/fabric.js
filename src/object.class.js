--- conflicted
+++ resolved
@@ -253,7 +253,7 @@
      * @property
      * @type Boolean
      */
-    hasRotatingPoint:         false,
+    hasRotatingPoint:         true,
 
     /**
      * Offset for object's rotating point (when enabled via `hasRotatingPoint`)
@@ -284,11 +284,7 @@
      */
     stateProperties:  (
       'top left width height scaleX scaleY flipX flipY ' +
-<<<<<<< HEAD
-      'angle opacity cornersize fill overlayFill originX originY ' +
-=======
-      'angle opacity cornerSize fill overlayFill ' +
->>>>>>> 894988b5
+      'angle opacity cornerSize fill overlayFill originX originY ' +
       'stroke strokeWidth strokeDashArray fillRule ' +
       'borderScaleFactor transformMatrix selectable'
     ).split(' '),
